"use node";

import { action } from "./_generated/server";
import { v, ConvexError } from "convex/values";
import { generateS3UploadUrl, generateS3DownloadUrl } from "./s3Utils";
import { internal } from "./_generated/api";
import { validateServiceKey } from "./chats";

/**
 * Generate presigned S3 upload URL for authenticated users
 *
 * This action:
 * - Authenticates the user via ctx.auth
 * - Validates input parameters (fileName, contentType)
 * - Generates a user-scoped S3 key
 * - Returns a presigned upload URL and the S3 key
 */
export const generateS3UploadUrlAction = action({
  args: {
    fileName: v.string(),
    contentType: v.string(),
  },
  returns: v.object({
    uploadUrl: v.string(),
    s3Key: v.string(),
  }),
  handler: async (ctx, args) => {
    // Authenticate user
    const identity = await ctx.auth.getUserIdentity();
    if (!identity) {
      throw new ConvexError({
        code: "UNAUTHORIZED",
        message: "Unauthenticated: User must be logged in to upload files",
      });
    }

    // Validate inputs
    if (!args.fileName || args.fileName.trim().length === 0) {
      throw new ConvexError({
        code: "INVALID_INPUT",
        message: "Invalid fileName: fileName cannot be empty",
      });
    }

    if (!args.contentType || args.contentType.trim().length === 0) {
<<<<<<< HEAD
      args.contentType = inferMimeTypeFromFileName(args.fileName);

      // Log for monitoring (indicates client validation might be missing)
      console.warn(
        `ContentType was empty, inferred from extension for ${args.fileName}: ${args.contentType}`,
      );
=======
      throw new Error("Invalid contentType: contentType cannot be empty");
>>>>>>> ddd875d9
    }

    // Get user ID from identity
    const userId = identity.subject;

    try {
      // Generate presigned upload URL with user-scoped S3 key
      const { uploadUrl, s3Key } = await generateS3UploadUrl(
        args.fileName,
        args.contentType,
        userId,
      );

      return { uploadUrl, s3Key };
    } catch (error) {
      console.error("Failed to generate S3 upload URL:", error);
      // Wrap error in ConvexError for proper propagation to client
      throw new ConvexError({
        code: "S3_UPLOAD_URL_GENERATION_FAILED",
        message:
          "Failed to generate upload URL: " +
          (error instanceof Error ? error.message : "Unknown error"),
      });
    }
  },
});

/**
 * Generate download URL for a file (S3 presigned or Convex storage URL)
 *
 * This action:
 * - Authenticates the user via ctx.auth
 * - Fetches the file record from database
 * - Verifies user has access to the file (ownership check)
 * - Generates appropriate URL based on storage type:
 *   - S3: Returns presigned URL (valid for 1 hour)
 *   - Convex: Returns Convex storage URL
 * - Enforces storage invariant (exactly one storage reference)
 */
export const getFileUrlAction = action({
  args: {
    fileId: v.id("files"),
  },
  returns: v.string(),
  handler: async (ctx, args) => {
    // Authenticate user
    const identity = await ctx.auth.getUserIdentity();
    if (!identity) {
      throw new ConvexError({
        code: "UNAUTHORIZED",
        message: "Unauthenticated: User must be logged in to access files",
      });
    }

    try {
      // Get file record using internal query
      // TODO: Remove type assertion once circular dependency is resolved
      const file = await ctx.runQuery(
        (internal as any).fileStorage.getFileById,
        {
          fileId: args.fileId,
        },
      );

      if (!file) {
        throw new ConvexError({
          code: "FILE_NOT_FOUND",
          message: "File not found",
        });
      }

      // Verify user has access to this file
      if (file.user_id !== identity.subject) {
        throw new ConvexError({
          code: "ACCESS_DENIED",
          message:
            "Access denied: You do not have permission to access this file",
        });
      }

      // Enforce storage invariant: exactly one storage reference
      const hasS3Key = !!file.s3_key;
      const hasStorageId = !!file.storage_id;

      if (!hasS3Key && !hasStorageId) {
        throw new ConvexError({
          code: "INVALID_STORAGE_STATE",
          message: "File has no storage reference",
        });
      }

      if (hasS3Key && hasStorageId) {
        throw new ConvexError({
          code: "INVALID_STORAGE_STATE",
          message:
            "File has both S3 and Convex storage references (invalid state)",
        });
      }

      // Generate appropriate URL based on storage type
      if (file.s3_key) {
        // S3 file: Generate presigned download URL (valid for 1 hour)
        return await generateS3DownloadUrl(file.s3_key);
      } else {
        // Convex file: Get Convex storage URL
        const url = await ctx.storage.getUrl(file.storage_id!);
        if (!url) {
          throw new ConvexError({
            code: "STORAGE_URL_GENERATION_FAILED",
            message: "Failed to generate Convex storage URL",
          });
        }
        return url;
      }
    } catch (error) {
      console.error("Failed to get file URL:", error);
      // Re-throw ConvexError as-is, wrap others
      if (error instanceof ConvexError) {
        throw error;
      }
      throw new ConvexError({
        code: "FILE_URL_GENERATION_FAILED",
        message:
          "Failed to get file URL: " +
          (error instanceof Error ? error.message : "Unknown error"),
      });
    }
  },
});

/**
 * Backend batch URL generation for service key (server-side processing)
 *
 * This action:
 * - Authenticates via service key (for backend use)
 * - Accepts array of file IDs (max 50 files)
 * - Generates URLs for both S3 and Convex storage files
 * - Returns array of URLs (matching order of fileIds, null for missing files)
 * - Handles partial failures gracefully
 */
export const getFileUrlsByFileIdsAction = action({
  args: {
    serviceKey: v.optional(v.string()),
    fileIds: v.array(v.id("files")),
  },
  returns: v.array(v.union(v.string(), v.null())),
  handler: async (ctx, args) => {
    // Verify service role key
    validateServiceKey(args.serviceKey);

    // Enforce batch size limit
    const MAX_BATCH_SIZE = 50;
    if (args.fileIds.length > MAX_BATCH_SIZE) {
      throw new ConvexError({
        code: "BATCH_SIZE_EXCEEDED",
        message: `Batch size exceeds limit: Maximum ${MAX_BATCH_SIZE} files allowed per request (requested: ${args.fileIds.length})`,
      });
    }

    // Get file records and generate URLs
    const urls = await Promise.all(
      args.fileIds.map(async (fileId) => {
        try {
          // Get file record using internal query
          const file = await ctx.runQuery(
            (internal as any).fileStorage.getFileById,
            { fileId },
          );

          // Return null if file not found
          if (!file) {
            return null;
          }

          // Generate URL based on storage type
          if (file.s3_key) {
            // S3 file: Generate presigned download URL
            return await generateS3DownloadUrl(file.s3_key);
          } else if (file.storage_id) {
            // Convex file: Get Convex storage URL
            return await ctx.storage.getUrl(file.storage_id);
          }

          return null;
        } catch (error) {
          console.error(`Failed to generate URL for file ${fileId}:`, error);
          return null;
        }
      }),
    );

    return urls;
  },
});

/**
 * Batch URL generation for multiple files
 *
 * This action:
 * - Authenticates the user via ctx.auth
 * - Accepts array of file IDs (max 50 files)
 * - Fetches file records using internal query
 * - Applies access control per file (skips files user doesn't own)
 * - Generates URLs for accessible files only (S3 presigned or Convex storage)
 * - Processes S3 URLs in parallel for better performance
 * - Returns map of fileId -> url (only includes accessible files)
 * - Handles partial failures gracefully (skips failed files)
 */
export const getFileUrlsBatchAction = action({
  args: {
    fileIds: v.array(v.id("files")),
  },
  returns: v.record(v.string(), v.string()),
  handler: async (ctx, args) => {
    // Authenticate user
    const identity = await ctx.auth.getUserIdentity();
    if (!identity) {
      throw new ConvexError({
        code: "UNAUTHORIZED",
        message: "Unauthenticated: User must be logged in to access files",
      });
    }

    // Enforce batch size limit
    const MAX_BATCH_SIZE = 50;
    if (args.fileIds.length > MAX_BATCH_SIZE) {
      throw new ConvexError({
        code: "BATCH_SIZE_EXCEEDED",
        message: `Batch size exceeds limit: Maximum ${MAX_BATCH_SIZE} files allowed per request (requested: ${args.fileIds.length})`,
      });
    }

    const urlMap: Record<string, string> = {};

    // Process each file - access control per file
    for (const fileId of args.fileIds) {
      try {
        // Get file record using internal query
        // TODO: Remove type assertion once circular dependency is resolved
        const file = await ctx.runQuery(
          (internal as any).fileStorage.getFileById,
          {
            fileId,
          },
        );

        // Skip if file not found
        if (!file) {
          continue;
        }

        // Skip if user doesn't own this file (access control)
        if (file.user_id !== identity.subject) {
          continue;
        }

        // Enforce storage invariant
        const hasS3Key = !!file.s3_key;
        const hasStorageId = !!file.storage_id;

        // Skip if no storage reference
        if (!hasS3Key && !hasStorageId) {
          continue;
        }

        // Skip if both storage references (invalid state)
        if (hasS3Key && hasStorageId) {
          continue;
        }

        // Generate URL based on storage type
        if (file.s3_key) {
          // S3 file: Generate presigned download URL
          const url = await generateS3DownloadUrl(file.s3_key);
          urlMap[fileId] = url;
        } else if (file.storage_id) {
          // Convex file: Get Convex storage URL
          const url = await ctx.storage.getUrl(file.storage_id);
          if (url) {
            urlMap[fileId] = url;
          }
        }
      } catch (error) {
        // Log error but continue processing other files (partial failure handling)
        console.error(`Failed to generate URL for file ${fileId}:`, error);
        continue;
      }
    }

    return urlMap;
  },
});<|MERGE_RESOLUTION|>--- conflicted
+++ resolved
@@ -1,7 +1,7 @@
 "use node";
 
 import { action } from "./_generated/server";
-import { v, ConvexError } from "convex/values";
+import { v } from "convex/values";
 import { generateS3UploadUrl, generateS3DownloadUrl } from "./s3Utils";
 import { internal } from "./_generated/api";
 import { validateServiceKey } from "./chats";
@@ -28,31 +28,18 @@
     // Authenticate user
     const identity = await ctx.auth.getUserIdentity();
     if (!identity) {
-      throw new ConvexError({
-        code: "UNAUTHORIZED",
-        message: "Unauthenticated: User must be logged in to upload files",
-      });
+      throw new Error(
+        "Unauthenticated: User must be logged in to upload files",
+      );
     }
 
     // Validate inputs
     if (!args.fileName || args.fileName.trim().length === 0) {
-      throw new ConvexError({
-        code: "INVALID_INPUT",
-        message: "Invalid fileName: fileName cannot be empty",
-      });
+      throw new Error("Invalid fileName: fileName cannot be empty");
     }
 
     if (!args.contentType || args.contentType.trim().length === 0) {
-<<<<<<< HEAD
-      args.contentType = inferMimeTypeFromFileName(args.fileName);
-
-      // Log for monitoring (indicates client validation might be missing)
-      console.warn(
-        `ContentType was empty, inferred from extension for ${args.fileName}: ${args.contentType}`,
-      );
-=======
       throw new Error("Invalid contentType: contentType cannot be empty");
->>>>>>> ddd875d9
     }
 
     // Get user ID from identity
@@ -69,13 +56,10 @@
       return { uploadUrl, s3Key };
     } catch (error) {
       console.error("Failed to generate S3 upload URL:", error);
-      // Wrap error in ConvexError for proper propagation to client
-      throw new ConvexError({
-        code: "S3_UPLOAD_URL_GENERATION_FAILED",
-        message:
-          "Failed to generate upload URL: " +
+      throw new Error(
+        "Failed to generate upload URL: " +
           (error instanceof Error ? error.message : "Unknown error"),
-      });
+      );
     }
   },
 });
@@ -101,10 +85,9 @@
     // Authenticate user
     const identity = await ctx.auth.getUserIdentity();
     if (!identity) {
-      throw new ConvexError({
-        code: "UNAUTHORIZED",
-        message: "Unauthenticated: User must be logged in to access files",
-      });
+      throw new Error(
+        "Unauthenticated: User must be logged in to access files",
+      );
     }
 
     try {
@@ -118,19 +101,14 @@
       );
 
       if (!file) {
-        throw new ConvexError({
-          code: "FILE_NOT_FOUND",
-          message: "File not found",
-        });
+        throw new Error("File not found");
       }
 
       // Verify user has access to this file
       if (file.user_id !== identity.subject) {
-        throw new ConvexError({
-          code: "ACCESS_DENIED",
-          message:
-            "Access denied: You do not have permission to access this file",
-        });
+        throw new Error(
+          "Access denied: You do not have permission to access this file",
+        );
       }
 
       // Enforce storage invariant: exactly one storage reference
@@ -138,18 +116,13 @@
       const hasStorageId = !!file.storage_id;
 
       if (!hasS3Key && !hasStorageId) {
-        throw new ConvexError({
-          code: "INVALID_STORAGE_STATE",
-          message: "File has no storage reference",
-        });
+        throw new Error("File has no storage reference");
       }
 
       if (hasS3Key && hasStorageId) {
-        throw new ConvexError({
-          code: "INVALID_STORAGE_STATE",
-          message:
-            "File has both S3 and Convex storage references (invalid state)",
-        });
+        throw new Error(
+          "File has both S3 and Convex storage references (invalid state)",
+        );
       }
 
       // Generate appropriate URL based on storage type
@@ -160,25 +133,16 @@
         // Convex file: Get Convex storage URL
         const url = await ctx.storage.getUrl(file.storage_id!);
         if (!url) {
-          throw new ConvexError({
-            code: "STORAGE_URL_GENERATION_FAILED",
-            message: "Failed to generate Convex storage URL",
-          });
+          throw new Error("Failed to generate Convex storage URL");
         }
         return url;
       }
     } catch (error) {
       console.error("Failed to get file URL:", error);
-      // Re-throw ConvexError as-is, wrap others
-      if (error instanceof ConvexError) {
-        throw error;
-      }
-      throw new ConvexError({
-        code: "FILE_URL_GENERATION_FAILED",
-        message:
-          "Failed to get file URL: " +
+      throw new Error(
+        "Failed to get file URL: " +
           (error instanceof Error ? error.message : "Unknown error"),
-      });
+      );
     }
   },
 });
@@ -206,10 +170,9 @@
     // Enforce batch size limit
     const MAX_BATCH_SIZE = 50;
     if (args.fileIds.length > MAX_BATCH_SIZE) {
-      throw new ConvexError({
-        code: "BATCH_SIZE_EXCEEDED",
-        message: `Batch size exceeds limit: Maximum ${MAX_BATCH_SIZE} files allowed per request (requested: ${args.fileIds.length})`,
-      });
+      throw new Error(
+        `Batch size exceeds limit: Maximum ${MAX_BATCH_SIZE} files allowed per request (requested: ${args.fileIds.length})`,
+      );
     }
 
     // Get file records and generate URLs
@@ -270,19 +233,17 @@
     // Authenticate user
     const identity = await ctx.auth.getUserIdentity();
     if (!identity) {
-      throw new ConvexError({
-        code: "UNAUTHORIZED",
-        message: "Unauthenticated: User must be logged in to access files",
-      });
+      throw new Error(
+        "Unauthenticated: User must be logged in to access files",
+      );
     }
 
     // Enforce batch size limit
     const MAX_BATCH_SIZE = 50;
     if (args.fileIds.length > MAX_BATCH_SIZE) {
-      throw new ConvexError({
-        code: "BATCH_SIZE_EXCEEDED",
-        message: `Batch size exceeds limit: Maximum ${MAX_BATCH_SIZE} files allowed per request (requested: ${args.fileIds.length})`,
-      });
+      throw new Error(
+        `Batch size exceeds limit: Maximum ${MAX_BATCH_SIZE} files allowed per request (requested: ${args.fileIds.length})`,
+      );
     }
 
     const urlMap: Record<string, string> = {};
