--- conflicted
+++ resolved
@@ -6,14 +6,7 @@
 import type { ChatMode } from "@/types";
 import type { FileMessagePart } from "@/types/file";
 import { Id } from "@/convex/_generated/dataModel";
-<<<<<<< HEAD
-import {
-  isSupportedImageMediaType,
-  isSupportedFileMediaType,
-} from "./file-utils";
-=======
 import { isSupportedImageMediaType } from "./file-utils";
->>>>>>> ddd875d9
 import type { SandboxFile } from "./sandbox-file-utils";
 import { collectSandboxFiles } from "./sandbox-file-utils";
 import { extractAllFileIdsFromMessages } from "./file-token-utils";
@@ -28,12 +21,7 @@
 function containsPdfAttachments(messages: UIMessage[]): boolean {
   return messages.some((message: any) =>
     (message.parts || []).some(
-<<<<<<< HEAD
-      (part: any) =>
-        isFilePart(part) && isSupportedFileMediaType(part.mediaType),
-=======
       (part: any) => isFilePart(part) && part.mediaType === "application/pdf",
->>>>>>> ddd875d9
     ),
   );
 }
